import argparse
import logging
import os
import sys

import mlflow
<<<<<<< HEAD
import pandas as pd
=======
from mlflow.tracking import MlflowClient
>>>>>>> d29ca587

# Add project root to Python path
sys.path.append(os.path.join(os.path.dirname(__file__), '..', '..'))
from src.utils import load_config


def predict(model_name: str, alias: str, input_path: str, output_path: str):
    """Load a registered model from MLflow and generate predictions.

    Args:
        model_name (str): Base name of the model in the registry (e.g., 'xgboost').
        alias (str): The model alias to load (e.g., 'champion').
        input_path (str): Path to the input CSV data.
        output_path (str): Path to save the predictions CSV.
    """
    try:
        config = load_config()
        mlflow_config = config['mlflow_config']
        registry_uri = mlflow_config.get('registry_uri', mlflow_config['tracking_uri'])
        mlflow.set_tracking_uri(mlflow_config['tracking_uri'])
        mlflow.set_registry_uri(registry_uri)

        # Resolve the alias to a concrete model version
        registered_model_name = (
            f"{mlflow_config['registered_model_base_name']}-{model_name}"
        )
        client = MlflowClient()
        model_version = client.get_model_version_by_alias(
            name=registered_model_name, alias=alias
        )
        model_uri = f"models:/{registered_model_name}/{model_version.version}"
        logging.info(f"Loading model from URI: {model_uri}")
        model = mlflow.sklearn.load_model(model_uri)

        # Load data for prediction
        logging.info(f"Loading data from {input_path}")
        df = pd.read_csv(input_path)

        # The loaded model is a pipeline, so it will handle preprocessing automatically
        logging.info("Making predictions...")
        predictions = model.predict(df)

        # Add predictions to the dataframe
        df['prediction'] = predictions

        # Save results
        if output_path:
            os.makedirs(os.path.dirname(output_path), exist_ok=True)
            logging.info(f"Saving predictions to {output_path}")
            df.to_csv(output_path, index=False)
        else:
            logging.info("Predictions:")
            print(df.to_string())

        logging.info("Prediction complete.")

    except Exception as e:
        logging.error(f"An error occurred during prediction: {e}", exc_info=True)
        raise

if __name__ == "__main__":
    logging.basicConfig(level=logging.INFO, format='%(asctime)s - %(levelname)s - %(message)s')

    parser = argparse.ArgumentParser(description="Make predictions using a registered model.")
    parser.add_argument(
        "--model",
        type=str,
        required=True,
        choices=["xgboost", "lightgbm", "logistic_regression"],
        help="Base name of the model.",
    )
    parser.add_argument(
        "--alias",
        type=str,
        default=os.getenv("MODEL_REGISTRY_ALIAS", "champion"),
        help="Alias of the model version to use.",
    )
    parser.add_argument("--input", type=str, required=True, help="Path to the input CSV file.")
    parser.add_argument(
        "--output",
        type=str,
        default=None,
        help="Path to save the output CSV. If not provided, prints to console.",
    )

    args = parser.parse_args()
    predict(model_name=args.model, alias=args.alias, input_path=args.input, output_path=args.output)<|MERGE_RESOLUTION|>--- conflicted
+++ resolved
@@ -4,11 +4,8 @@
 import sys
 
 import mlflow
-<<<<<<< HEAD
 import pandas as pd
-=======
 from mlflow.tracking import MlflowClient
->>>>>>> d29ca587
 
 # Add project root to Python path
 sys.path.append(os.path.join(os.path.dirname(__file__), '..', '..'))
