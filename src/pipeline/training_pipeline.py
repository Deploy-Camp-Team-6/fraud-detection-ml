--- conflicted
+++ resolved
@@ -317,23 +317,12 @@
             registered_model_name=registered_model_name,
             input_example=X.head(5),
         )
-<<<<<<< HEAD
         client = MlflowClient(
             tracking_uri=self.mlflow_config['tracking_uri'],
             registry_uri=self.registry_uri,
         )
         # If the model is registered, assign the provided alias
         if model_info.registered_model_version is not None:
-=======
-
-        client = MlflowClient()
-        run_id = mlflow.active_run().info.run_id
-        versions = client.search_model_versions(
-            f"name='{registered_model_name}' and run_id='{run_id}'"
-        )
-        if versions:
-            version = versions[0].version
->>>>>>> fadfdbe7
             client.set_registered_model_alias(
                 name=registered_model_name,
                 version=version,
