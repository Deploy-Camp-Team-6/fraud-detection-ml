--- conflicted
+++ resolved
@@ -321,23 +321,6 @@
             tracking_uri=self.mlflow_config['tracking_uri'],
             registry_uri=self.registry_uri,
         )
-<<<<<<< HEAD
-        # Retrieve the latest model version using the MLflow client
-        versions = client.search_model_versions(f"name='{registered_model_name}'")
-        version = max((int(m.version) for m in versions), default=None)
-
-        if version is not None:
-            client.set_registered_model_alias(
-                name=registered_model_name,
-                version=version,
-                alias=self.model_alias,
-            )
-            logging.info(
-                f"Model registered as '{registered_model_name}' with version {version} and aliased as '{self.model_alias}'."
-            )
-        else:
-            logging.warning("No model version found to alias.")
-=======
         # In MLflow 2.x, the ModelInfo object from log_model does not contain the
         # registered model version. We fetch it manually.
         try:
@@ -356,7 +339,6 @@
                 logging.warning(f"Could not find a version for model '{registered_model_name}' to alias.")
         except Exception as e:
             logging.warning(f"An error occurred while setting the model alias: {e}")
->>>>>>> 6c0f713e
 
     def _log_confusion_matrix(self, y_true, y_pred):
         """Creates, logs, and saves a confusion matrix plot."""
