# scripts/run_preprocessing.py
import os
import sys

import joblib
import pandas as pd
import yaml
from sklearn.model_selection import train_test_split

# Add src to Python path to allow component imports
sys.path.append(os.path.join(os.path.dirname(__file__), '..'))
from src.components.data_transformation import DataTransformation


def main():
    """
    Main function to execute the preprocessing pipeline.
    """
    # Load configs
    with open("params.yaml") as f:
        params = yaml.safe_load(f)
    with open("config/config.yaml") as f:
        config = yaml.safe_load(f)

    # Define paths
    raw_data_path = os.path.join(config['data_source']['raw_data_dir'], config['data_source']['raw_data_filename'])
    processed_dir = config['data_source']['processed_data_dir']

    # Create processed directory if it doesn't exist
    os.makedirs(processed_dir, exist_ok=True)

    # Load data
    df = pd.read_csv(raw_data_path)

    # Split data
    train_df, test_df = train_test_split(
        df,
        test_size=params['train']['test_size'],
        random_state=params['train']['random_state'],
        stratify=df[params['train']['target_column']] # Stratify for imbalanced data
    )

    # Initialize data transformer with feature configuration
    feature_config = config['features']
    data_transformer = DataTransformation(feature_config=feature_config, params=params)
    preprocessor = data_transformer.preprocessor

    target_col = feature_config['target_column']
    drop_cols = feature_config.get('drop_cols', [])

    # Prepare features and target
    X_train = train_df.drop(columns=[target_col] + drop_cols)
    y_train = train_df[target_col]
    X_test = test_df.drop(columns=[target_col] + drop_cols)
    y_test = test_df[target_col]

    # Fit preprocessor on training data and transform both splits
    X_train_processed = preprocessor.fit_transform(X_train)
    X_test_processed = preprocessor.transform(X_test)

    # Retrieve transformed feature names
    feature_names = data_transformer.get_feature_names()

    # Combine processed features and target for saving
<<<<<<< HEAD
    train_arr = pd.concat([pd.DataFrame(X_train_processed), y_train.reset_index(drop=True)], axis=1)
    test_arr = pd.concat([pd.DataFrame(X_test_processed), y_test.reset_index(drop=True)], axis=1)

=======
    X_train_df = pd.DataFrame(X_train_processed, columns=feature_names)
    X_test_df = pd.DataFrame(X_test_processed, columns=feature_names)
    train_arr = pd.concat([X_train_df, y_train.reset_index(drop=True)], axis=1)
    test_arr = pd.concat([X_test_df, y_test.reset_index(drop=True)], axis=1)
    
>>>>>>> d29ca587
    # Save processed data
    train_path = os.path.join(processed_dir, config['artifacts']['processed_train_name'])
    test_path = os.path.join(processed_dir, config['artifacts']['processed_test_name'])
    train_arr.to_csv(train_path, index=False, header=True)
    test_arr.to_csv(test_path, index=False, header=True)

    # Save preprocessor object
    preprocessor_path = os.path.join(processed_dir, config['artifacts']['preprocessor_name'])
    joblib.dump(preprocessor, preprocessor_path)

    print(f"Preprocessing complete. Processed data saved to {processed_dir}")
    print(f"Preprocessor object saved to {preprocessor_path}")

if __name__ == "__main__":
    main()<|MERGE_RESOLUTION|>--- conflicted
+++ resolved
@@ -62,17 +62,11 @@
     feature_names = data_transformer.get_feature_names()
 
     # Combine processed features and target for saving
-<<<<<<< HEAD
-    train_arr = pd.concat([pd.DataFrame(X_train_processed), y_train.reset_index(drop=True)], axis=1)
-    test_arr = pd.concat([pd.DataFrame(X_test_processed), y_test.reset_index(drop=True)], axis=1)
-
-=======
     X_train_df = pd.DataFrame(X_train_processed, columns=feature_names)
     X_test_df = pd.DataFrame(X_test_processed, columns=feature_names)
     train_arr = pd.concat([X_train_df, y_train.reset_index(drop=True)], axis=1)
     test_arr = pd.concat([X_test_df, y_test.reset_index(drop=True)], axis=1)
     
->>>>>>> d29ca587
     # Save processed data
     train_path = os.path.join(processed_dir, config['artifacts']['processed_train_name'])
     test_path = os.path.join(processed_dir, config['artifacts']['processed_test_name'])
